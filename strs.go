package rosedb

import (
<<<<<<< HEAD
	"bytes"
=======
	"encoding/binary"
>>>>>>> 4f7eb8f9
	"errors"
	"github.com/flower-corp/rosedb/logfile"
	"github.com/flower-corp/rosedb/logger"
	"strconv"
	"time"
)

// Set set key to hold the string value. If key already holds a value, it is overwritten.
// Any previous time to live associated with the key is discarded on successful Set operation.
func (db *RoseDB) Set(key, value []byte) error {
	db.strIndex.mu.Lock()
	defer db.strIndex.mu.Unlock()

	// write entry to log file.
	entry := &logfile.LogEntry{Key: key, Value: value}
	valuePos, err := db.writeLogEntry(entry, String)
	if err != nil {
		return err
	}
	// set String index info, stored at adaptive radix tree.
	err = db.updateIndexTree(entry, valuePos, true, String)
	return err
}

// Get get the value of key. If the key does not exist an error is returned.
func (db *RoseDB) Get(key []byte) ([]byte, error) {
	db.strIndex.mu.RLock()
	defer db.strIndex.mu.RUnlock()
	return db.getVal(key, String)
}

// MGet get the values of all specified keys.
// If the key that does not hold a string value or does not exist, nil is returned.
func (db *RoseDB) MGet(keys [][]byte) ([][]byte, error) {
	db.strIndex.mu.Lock()
	defer db.strIndex.mu.Unlock()

	if len(keys) == 0 {
		return nil, ErrWrongNumberOfArgs
	}

	values := make([][]byte, len(keys))
	for i, key := range keys {
		if val, err := db.getVal(key, String); err != nil && !errors.Is(ErrKeyNotFound, err) {
			return nil, err
		} else {
			values[i] = val
		}
	}
	return values, nil
}

// Delete value at the given key.
func (db *RoseDB) Delete(key []byte) error {
	db.strIndex.mu.Lock()
	defer db.strIndex.mu.Unlock()

	entry := &logfile.LogEntry{Key: key, Type: logfile.TypeDelete}
	pos, err := db.writeLogEntry(entry, String)
	if err != nil {
		return err
	}
	val, updated := db.strIndex.idxTree.Delete(key)
	db.sendDiscard(val, updated)
	// The deleted entry itself is also invalid.
	_, size := logfile.EncodeEntry(entry)
	node := &indexNode{fid: pos.fid, entrySize: size}
	select {
	case db.discard.valChan <- node:
	default:
		logger.Warn("send to discard chan fail")
	}
	return nil
}

// SetEX set key to hold the string value and set key to timeout after the given duration.
func (db *RoseDB) SetEX(key, value []byte, duration time.Duration) error {
	db.strIndex.mu.Lock()
	defer db.strIndex.mu.Unlock()

	expiredAt := time.Now().Add(duration).Unix()
	entry := &logfile.LogEntry{Key: key, Value: value, ExpiredAt: expiredAt}
	valuePos, err := db.writeLogEntry(entry, String)
	if err != nil {
		return err
	}

	err = db.updateIndexTree(entry, valuePos, true, String)
	return err
}

// SetNX sets the key-value pair if it is not exist. It returns nil if the key already exists.
func (db *RoseDB) SetNX(key, value []byte) error {
	db.strIndex.mu.Lock()
	defer db.strIndex.mu.Unlock()

	val, err := db.getVal(key, String)
	if err != nil && !errors.Is(err, ErrKeyNotFound) {
		return err
	}
	// Key exists in db.
	if val != nil {
		return nil
	}

	entry := &logfile.LogEntry{Key: key, Value: value}
	valuePos, err := db.writeLogEntry(entry, String)
	if err != nil {
		return err
	}

	return db.updateIndexTree(entry, valuePos, true, String)
}

// MSet is multiple set command. Parameter order should be like "key", "value", "key", "value", ...
func (db *RoseDB) MSet(args ...[]byte) error {
	db.strIndex.mu.Lock()
	defer db.strIndex.mu.Unlock()

	if len(args) == 0 || len(args)%2 != 0 {
		return ErrWrongNumberOfArgs
	}

	// Add multiple key-value pairs.
	for i := 0; i < len(args); i += 2 {
		key, value := args[i], args[i+1]
		entry := &logfile.LogEntry{
			Key:   key,
			Value: value,
		}
		valuePos, err := db.writeLogEntry(entry, String)
		if err != nil {
			return err
		}
		err = db.updateIndexTree(entry, valuePos, true, String)
		if err != nil {
			return err
		}
	}
	return nil
}

// Append appends the value at the end of the old value if key already exists.
// It will be similar to Set if key does not exist.
func (db *RoseDB) Append(key, value []byte) error {
	db.strIndex.mu.Lock()
	defer db.strIndex.mu.Unlock()

	oldVal, err := db.getVal(key, String)
	if err != nil && !errors.Is(err, ErrKeyNotFound) {
		return err
	}

	// Key exists in db.
	if oldVal != nil {
		value = append(oldVal, value...)
	}

	// write entry to log file.
	entry := &logfile.LogEntry{Key: key, Value: value}
	valuePos, err := db.writeLogEntry(entry, String)
	if err != nil {
		return err
	}
	err = db.updateIndexTree(entry, valuePos, true, String)
	return err
}

<<<<<<< HEAD
// Decr decrements the number stored at key by one. If the key does not exist,
// it is set to 0 before performing the operation. It returns ErrWrongKeyType
// error if the value is not integer type. Also, it returns ErrIntegerOverflow
// error if the value exceeds after decrementing the value.
func (db *RoseDB) Decr(key []byte) (int64, error) {
	db.strIndex.mu.Lock()
	defer db.strIndex.mu.Unlock()
	return db.decrBy(key, 1)
}

// DecrBy decrements the number stored at key by decr. If the key doesn't
// exist, it is set to 0 before performing the operation. It returns ErrWrongKeyType
// error if the value is not integer type. Also, it returns ErrIntegerOverflow
// error if the value exceeds after decrementing the value.
func (db *RoseDB) DecrBy(key []byte, decr int64) (int64, error) {
	db.strIndex.mu.Lock()
	defer db.strIndex.mu.Unlock()
	return db.decrBy(key, decr)
}

// decrBy is a helper method for Decr and DecrBy methods. It updates the key by decr.
func (db *RoseDB) decrBy(key []byte, decr int64) (int64, error) {
	val, err := db.getVal(key, String)
	if err != nil && !errors.Is(err, ErrKeyNotFound) {
		return 0, err
	}
	if bytes.Equal(val, nil) {
		val = []byte("0")
	}
	valInt64, err := strconv.ParseInt(string(val), 10, 64)
	if err != nil {
		return 0, ErrWrongKeyType
	}
	// Checks integer overflow. When the number exceeds math.MinInt64 value,
	// it makes the value math.MaxInt64-remaining.
	if valInt64 < 0 && valInt64-decr > 0 {
		return 0, ErrIntegerOverflow
	}
	valInt64 -= decr
	val = []byte(strconv.FormatInt(valInt64, 10))
	entry := &logfile.LogEntry{Key: key, Value: val}
	valuePos, err := db.writeLogEntry(entry, String)
	if err != nil {
		return 0, err
	}
	err = db.updateIndexTree(entry, valuePos, true, String)
	if err != nil {
		return 0, err
	}
	return valInt64, nil
=======
// StrLen returns the length of the string value stored at key. If the key
// doesn't exist, it returns 0.
func (db *RoseDB) StrLen(key []byte) int {
	db.strIndex.mu.RLock()
	defer db.strIndex.mu.RUnlock()

	val, err := db.getVal(key, String)
	if err != nil {
		return 0
	}

	return binary.Size(val)
>>>>>>> 4f7eb8f9
}<|MERGE_RESOLUTION|>--- conflicted
+++ resolved
@@ -1,11 +1,8 @@
 package rosedb
 
 import (
-<<<<<<< HEAD
 	"bytes"
-=======
 	"encoding/binary"
->>>>>>> 4f7eb8f9
 	"errors"
 	"github.com/flower-corp/rosedb/logfile"
 	"github.com/flower-corp/rosedb/logger"
@@ -174,7 +171,6 @@
 	return err
 }
 
-<<<<<<< HEAD
 // Decr decrements the number stored at key by one. If the key does not exist,
 // it is set to 0 before performing the operation. It returns ErrWrongKeyType
 // error if the value is not integer type. Also, it returns ErrIntegerOverflow
@@ -225,7 +221,8 @@
 		return 0, err
 	}
 	return valInt64, nil
-=======
+}
+
 // StrLen returns the length of the string value stored at key. If the key
 // doesn't exist, it returns 0.
 func (db *RoseDB) StrLen(key []byte) int {
@@ -238,5 +235,4 @@
 	}
 
 	return binary.Size(val)
->>>>>>> 4f7eb8f9
 }