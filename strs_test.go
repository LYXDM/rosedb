--- conflicted
+++ resolved
@@ -1291,7 +1291,6 @@
 	}
 }
 
-<<<<<<< HEAD
 func TestRoseDB_GetDel(t *testing.T) {
 	t.Run("default", func(t *testing.T) {
 		testRoseDBGetDel(t, FileIO, KeyOnlyMemMode)
@@ -1311,58 +1310,10 @@
 	opts := DefaultOptions(path)
 	opts.IoType = ioType
 	opts.IndexMode = mode
-=======
-func TestRoseDB_DiscardStat_Strs(t *testing.T) {
-	helper := func(isDelete bool) {
-		path := filepath.Join("/tmp", "rosedb")
-		opts := DefaultOptions(path)
-		opts.LogFileSizeThreshold = 64 << 20
-		db, err := Open(opts)
-		assert.Nil(t, err)
-		defer destroyDB(db)
-
-		writeCount := 500000
-		for i := 0; i < writeCount/2; i++ {
-			err := db.Set(GetKey(i), GetValue128B())
-			assert.Nil(t, err)
-		}
-
-		if isDelete {
-			for i := 0; i < writeCount/2; i++ {
-				err := db.Delete(GetKey(i))
-				assert.Nil(t, err)
-			}
-		} else {
-			for i := 0; i < writeCount/2; i++ {
-				err := db.Set(GetKey(i), GetValue128B())
-				assert.Nil(t, err)
-			}
-		}
-		_ = db.Sync()
-		ccl, err := db.discards[String].getCCL(10, 0.5)
-		assert.Nil(t, err)
-		assert.Equal(t, 1, len(ccl))
-	}
-
-	t.Run("rewrite", func(t *testing.T) {
-		helper(false)
-	})
-
-	t.Run("delete", func(t *testing.T) {
-		helper(true)
-	})
-}
-
-func TestRoseDB_StrsGC(t *testing.T) {
-	path := filepath.Join("/tmp", "rosedb")
-	opts := DefaultOptions(path)
-	opts.LogFileSizeThreshold = 64 << 20
->>>>>>> 0a239509
-	db, err := Open(opts)
-	assert.Nil(t, err)
-	defer destroyDB(db)
-
-<<<<<<< HEAD
+	db, err := Open(opts)
+	assert.Nil(t, err)
+	defer destroyDB(db)
+
 	_ = db.MSet(
 		[]byte("nil-value"), nil,
 		[]byte("key-1"), []byte("value-1"),
@@ -1416,7 +1367,57 @@
 			}
 		})
 	}
-=======
+}
+
+func TestRoseDB_DiscardStat_Strs(t *testing.T) {
+	helper := func(isDelete bool) {
+		path := filepath.Join("/tmp", "rosedb")
+		opts := DefaultOptions(path)
+		opts.LogFileSizeThreshold = 64 << 20
+		db, err := Open(opts)
+		assert.Nil(t, err)
+		defer destroyDB(db)
+
+		writeCount := 500000
+		for i := 0; i < writeCount/2; i++ {
+			err := db.Set(GetKey(i), GetValue128B())
+			assert.Nil(t, err)
+		}
+
+		if isDelete {
+			for i := 0; i < writeCount/2; i++ {
+				err := db.Delete(GetKey(i))
+				assert.Nil(t, err)
+			}
+		} else {
+			for i := 0; i < writeCount/2; i++ {
+				err := db.Set(GetKey(i), GetValue128B())
+				assert.Nil(t, err)
+			}
+		}
+		_ = db.Sync()
+		ccl, err := db.discards[String].getCCL(10, 0.5)
+		assert.Nil(t, err)
+		assert.Equal(t, 1, len(ccl))
+	}
+
+	t.Run("rewrite", func(t *testing.T) {
+		helper(false)
+	})
+
+	t.Run("delete", func(t *testing.T) {
+		helper(true)
+	})
+}
+
+func TestRoseDB_StrsGC(t *testing.T) {
+	path := filepath.Join("/tmp", "rosedb")
+	opts := DefaultOptions(path)
+	opts.LogFileSizeThreshold = 64 << 20
+	db, err := Open(opts)
+	assert.Nil(t, err)
+	defer destroyDB(db)
+
 	writeCount := 1000000
 	for i := 0; i < writeCount; i++ {
 		err := db.Set(GetKey(i), GetValue128B())
@@ -1431,5 +1432,4 @@
 	assert.Nil(t, err)
 	size := db.strIndex.idxTree.Size()
 	assert.Equal(t, writeCount-writeCount/4, size)
->>>>>>> 0a239509
 }