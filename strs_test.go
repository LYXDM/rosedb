package rosedb

import (
	"bytes"
	"errors"
	"github.com/stretchr/testify/assert"
	"math"
	"math/rand"
	"path/filepath"
	"reflect"
	"strconv"
	"testing"
	"time"
)

func TestRoseDB_Set(t *testing.T) {
	t.Run("default", func(t *testing.T) {
		testRoseDBSet(t, FileIO, KeyOnlyMemMode)
	})

	t.Run("mmap", func(t *testing.T) {
		testRoseDBSet(t, MMap, KeyOnlyMemMode)
	})

	t.Run("key-val-mem-mode", func(t *testing.T) {
		testRoseDBSet(t, FileIO, KeyValueMemMode)
	})
}

func TestRoseDB_Set_LogFileThreshold(t *testing.T) {
	path := filepath.Join("/tmp", "rosedb")
	opts := DefaultOptions(path)
	opts.IoType = MMap
	opts.LogFileSizeThreshold = 32 << 20
	db, err := Open(opts)
	assert.Nil(t, err)
	defer destroyDB(db)

	for i := 0; i < 600000; i++ {
		err := db.Set(GetKey(i), GetValue128B())
		assert.Nil(t, err)
	}
}

func TestRoseDB_Get(t *testing.T) {
	t.Run("default", func(t *testing.T) {
		testRoseDBGet(t, FileIO, KeyOnlyMemMode)
	})

	t.Run("mmap", func(t *testing.T) {
		testRoseDBGet(t, MMap, KeyOnlyMemMode)
	})

	t.Run("key-val-mem-mode", func(t *testing.T) {
		testRoseDBGet(t, MMap, KeyValueMemMode)
	})
}

func TestRoseDB_Get_LogFileThreshold(t *testing.T) {
	path := filepath.Join("/tmp", "rosedb")
	opts := DefaultOptions(path)
	opts.IoType = MMap
	opts.LogFileSizeThreshold = 32 << 20
	db, err := Open(opts)
	assert.Nil(t, err)
	defer destroyDB(db)

	writeCount := 600000
	for i := 0; i <= writeCount; i++ {
		err := db.Set(GetKey(i), GetValue128B())
		assert.Nil(t, err)
	}

	rand.Seed(time.Now().Unix())
	for i := 0; i < 10000; i++ {
		key := GetKey(rand.Intn(writeCount))
		v, err := db.Get(key)
		assert.Nil(t, err)
		assert.NotNil(t, v)
	}
}

func testRoseDBSet(t *testing.T, ioType IOType, mode DataIndexMode) {
	path := filepath.Join("/tmp", "rosedb")
	opts := DefaultOptions(path)
	opts.IoType = ioType
	opts.IndexMode = mode
	db, err := Open(opts)
	assert.Nil(t, err)
	defer destroyDB(db)

	type args struct {
		key   []byte
		value []byte
	}
	tests := []struct {
		name    string
		db      *RoseDB
		args    args
		wantErr bool
	}{
		{
			"nil-key", db, args{key: nil, value: []byte("val-1")}, false,
		},
		{
			"nil-value", db, args{key: []byte("key-1"), value: nil}, false,
		},
		{
			"normal", db, args{key: []byte("key-1111"), value: []byte("value-1111")}, false,
		},
	}
	for _, tt := range tests {
		t.Run(tt.name, func(t *testing.T) {
			if err := tt.db.Set(tt.args.key, tt.args.value); (err != nil) != tt.wantErr {
				t.Errorf("Set() error = %v, wantErr %v", err, tt.wantErr)
			}
		})
	}
}

func testRoseDBGet(t *testing.T, ioType IOType, mode DataIndexMode) {
	path := filepath.Join("/tmp", "rosedb")
	opts := DefaultOptions(path)
	opts.IoType = ioType
	opts.IndexMode = mode
	db, err := Open(opts)
	assert.Nil(t, err)
	defer destroyDB(db)

	db.Set(nil, []byte("v-1111"))
	db.Set([]byte("k-1"), []byte("v-1"))
	db.Set([]byte("k-2"), []byte("v-2"))
	db.Set([]byte("k-3"), []byte("v-3"))
	db.Set([]byte("k-3"), []byte("v-333"))

	type args struct {
		key []byte
	}
	tests := []struct {
		name    string
		db      *RoseDB
		args    args
		want    []byte
		wantErr bool
	}{
		{
			"nil-key", db, args{key: nil}, nil, true,
		},
		{
			"normal", db, args{key: []byte("k-1")}, []byte("v-1"), false,
		},
		{
			"normal-rewrite", db, args{key: []byte("k-3")}, []byte("v-333"), false,
		},
	}
	for _, tt := range tests {
		t.Run(tt.name, func(t *testing.T) {
			got, err := tt.db.Get(tt.args.key)
			if (err != nil) != tt.wantErr {
				t.Errorf("Get() error = %v, wantErr %v", err, tt.wantErr)
				return
			}
			if !reflect.DeepEqual(got, tt.want) {
				t.Errorf("Get() got = %v, want %v", got, tt.want)
			}
		})
	}
}

func TestRoseDB_MGet(t *testing.T) {
	t.Run("default", func(t *testing.T) {
		testRoseDBMGet(t, FileIO, KeyOnlyMemMode)
	})

	t.Run("mmap", func(t *testing.T) {
		testRoseDBMGet(t, MMap, KeyOnlyMemMode)
	})

	t.Run("key-val-mem-mode", func(t *testing.T) {
		testRoseDBMGet(t, MMap, KeyValueMemMode)
	})

}

func testRoseDBMGet(t *testing.T, ioType IOType, mode DataIndexMode) {
	path := filepath.Join("/tmp", "rosedb")
	opts := DefaultOptions(path)
	opts.IoType = ioType
	opts.IndexMode = mode
	db, err := Open(opts)
	assert.Nil(t, err)
	defer destroyDB(db)

	db.Set(nil, []byte("v-1111"))
	db.Set([]byte("k-1"), []byte("v-1"))
	db.Set([]byte("k-2"), []byte("v-2"))
	db.Set([]byte("k-3"), []byte("v-3"))
	db.Set([]byte("k-3"), []byte("v-333"))
	db.Set([]byte("k-4"), []byte("v-4"))
	db.Set([]byte("k-5"), []byte("v-5"))

	type args struct {
		keys [][]byte
	}

	tests := []struct {
		name    string
		db      *RoseDB
		args    args
		want    [][]byte
		wantErr bool
	}{
		{
			name:    "nil-key",
			db:      db,
			args:    args{keys: [][]byte{nil}},
			want:    [][]byte{nil},
			wantErr: false,
		},
		{
			name:    "normal",
			db:      db,
			args:    args{keys: [][]byte{[]byte("k-1")}},
			want:    [][]byte{[]byte("v-1")},
			wantErr: false,
		},
		{
			name:    "normal-rewrite",
			db:      db,
			args:    args{keys: [][]byte{[]byte("k-1"), []byte("k-3")}},
			want:    [][]byte{[]byte("v-1"), []byte("v-333")},
			wantErr: false,
		},
		{
			name: "multiple key",
			db:   db,
			args: args{keys: [][]byte{
				[]byte("k-1"),
				[]byte("k-2"),
				[]byte("k-4"),
				[]byte("k-5"),
			}},
			want: [][]byte{
				[]byte("v-1"),
				[]byte("v-2"),
				[]byte("v-4"),
				[]byte("v-5"),
			},
			wantErr: false,
		},
		{
			name:    "missed one key",
			db:      db,
			args:    args{keys: [][]byte{[]byte("missed-k")}},
			want:    [][]byte{nil},
			wantErr: false,
		},
		{
			name: "missed multiple keys",
			db:   db,
			args: args{keys: [][]byte{
				[]byte("missed-k-1"),
				[]byte("missed-k-2"),
				[]byte("missed-k-3"),
			}},
			want:    [][]byte{nil, nil, nil},
			wantErr: false,
		},
		{
			name: "missed one key in multiple keys",
			db:   db,
			args: args{keys: [][]byte{
				[]byte("k-1"),
				[]byte("missed-k-1"),
				[]byte("k-2"),
			}},
			want:    [][]byte{[]byte("v-1"), nil, []byte("v-2")},
			wantErr: false,
		},
		{
			name:    "nil key in multiple keys",
			db:      db,
			args:    args{keys: [][]byte{nil, []byte("k-1")}},
			want:    [][]byte{nil, []byte("v-1")},
			wantErr: false,
		},
		{
			name:    "empty key",
			db:      db,
			args:    args{keys: [][]byte{}},
			wantErr: true,
		},
	}

	for _, tt := range tests {
		t.Run(tt.name, func(t *testing.T) {
			got, err := tt.db.MGet(tt.args.keys)
			if (err != nil) != tt.wantErr {
				t.Errorf("Get() error = %v, wantErr %v", err, tt.wantErr)
				return
			}
			if !reflect.DeepEqual(got, tt.want) {
				t.Errorf("Get() got = %v, want %v", got, tt.want)
			}
		})
	}
}

func TestRoseDB_Delete(t *testing.T) {
	t.Run("default", func(t *testing.T) {
		testRoseDBDelete(t, FileIO, KeyOnlyMemMode)
	})

	t.Run("mmap", func(t *testing.T) {
		testRoseDBDelete(t, MMap, KeyOnlyMemMode)
	})

	t.Run("key-val-mem-mode", func(t *testing.T) {
		testRoseDBDelete(t, MMap, KeyValueMemMode)
	})
}

func TestRoseDB_Delete_MultiFiles(t *testing.T) {
	path := filepath.Join("/tmp", "rosedb")
	opts := DefaultOptions(path)
	opts.IoType = FileIO
	opts.LogFileSizeThreshold = 32 << 20
	db, err := Open(opts)
	assert.Nil(t, err)
	defer destroyDB(db)

	writeCount := 600000
	for i := 0; i <= writeCount; i++ {
		err := db.Set(GetKey(i), GetValue128B())
		assert.Nil(t, err)
	}

	var deletedKeys [][]byte
	rand.Seed(time.Now().Unix())
	for i := 0; i < 10000; i++ {
		key := GetKey(rand.Intn(writeCount))
		err := db.Delete(key)
		assert.Nil(t, err)
		deletedKeys = append(deletedKeys, key)
	}
	for _, k := range deletedKeys {
		_, err := db.Get(k)
		assert.Equal(t, ErrKeyNotFound, err)
	}
}

func testRoseDBDelete(t *testing.T, ioType IOType, mode DataIndexMode) {
	path := filepath.Join("/tmp", "rosedb")
	opts := DefaultOptions(path)
	opts.IoType = ioType
	opts.IndexMode = mode
	db, err := Open(opts)
	assert.Nil(t, err)
	defer destroyDB(db)

	db.Set(nil, []byte("v-1111"))
	db.Set([]byte("k-1"), []byte("v-1"))
	db.Set([]byte("k-3"), []byte("v-3"))
	db.Set([]byte("k-3"), []byte("v-333"))

	type args struct {
		key []byte
	}
	tests := []struct {
		name    string
		db      *RoseDB
		args    args
		wantErr bool
	}{
		{
			"nil", db, args{key: nil}, false,
		},
		{
			"normal-1", db, args{key: []byte("k-1")}, false,
		},
		{
			"normal-2", db, args{key: []byte("k-3")}, false,
		},
	}
	for _, tt := range tests {
		t.Run(tt.name, func(t *testing.T) {
			if err := tt.db.Delete(tt.args.key); (err != nil) != tt.wantErr {
				t.Errorf("Delete() error = %v, wantErr %v", err, tt.wantErr)
			}
		})
	}
}

func TestRoseDB_SetEx(t *testing.T) {
	t.Run("key-only", func(t *testing.T) {
		testRoseDBSetEx(t, KeyOnlyMemMode)
	})

	t.Run("key-value", func(t *testing.T) {
		testRoseDBSetEx(t, KeyValueMemMode)
	})
}

func testRoseDBSetEx(t *testing.T, mode DataIndexMode) {
	path := filepath.Join("/tmp", "rosedb")
	opts := DefaultOptions(path)
	opts.IndexMode = mode
	db, err := Open(opts)
	assert.Nil(t, err)
	defer destroyDB(db)

	err = db.SetEX(GetKey(1), GetValue16B(), time.Millisecond*200)
	assert.Nil(t, err)
	time.Sleep(time.Millisecond * 205)
	v, err := db.Get(GetKey(1))
	assert.Equal(t, 0, len(v))
	assert.Equal(t, ErrKeyNotFound, err)

	err = db.SetEX(GetKey(2), GetValue16B(), time.Second*200)
	time.Sleep(time.Millisecond * 200)
	v1, err := db.Get(GetKey(2))
	assert.NotNil(t, v1)
	assert.Nil(t, err)

	// set an existed key.
	err = db.Set(GetKey(3), GetValue16B())
	assert.Nil(t, err)

	err = db.SetEX(GetKey(3), GetValue16B(), time.Millisecond*200)
	time.Sleep(time.Millisecond * 205)
	v2, err := db.Get(GetKey(3))
	assert.Equal(t, 0, len(v2))
	assert.Equal(t, ErrKeyNotFound, err)
}

func TestRoseDB_SetNX(t *testing.T) {
	t.Run("default", func(t *testing.T) {
		testRoseDBSetNX(t, FileIO, KeyOnlyMemMode)
	})

	t.Run("mmap", func(t *testing.T) {
		testRoseDBSetNX(t, MMap, KeyOnlyMemMode)
	})

	t.Run("key-val-mem-mode", func(t *testing.T) {
		testRoseDBSetNX(t, FileIO, KeyValueMemMode)
	})
}

func testRoseDBSetNX(t *testing.T, ioType IOType, mode DataIndexMode) {
	path := filepath.Join("/tmp", "rosedb")
	opts := DefaultOptions(path)
	opts.IoType = ioType
	opts.IndexMode = mode
	db, err := Open(opts)
	assert.Nil(t, err)
	defer destroyDB(db)

	type args struct {
		key     []byte
		value   []byte
		wantErr bool
	}
	tests := []struct {
		name string
		db   *RoseDB
		args []args
	}{
		{
			name: "nil-key",
			db:   db,
			args: []args{{key: nil, value: []byte("val-1")}},
		},
		{
			name: "nil-value",
			db:   db,
			args: []args{{key: []byte("key-1"), value: nil}},
		},
		{
			name: "not exist in db",
			db:   db,
			args: []args{
				{
					key:     []byte("key-1"),
					value:   []byte("val-1"),
					wantErr: false,
				},
			},
		},
		{
			name: "exist in db",
			db:   db,
			args: []args{
				{
					key:     []byte("key-1"),
					value:   []byte("val-1"),
					wantErr: false,
				},
				{
					key:     []byte("key-1"),
					value:   []byte("val-1"),
					wantErr: false,
				},
			},
		},
		{
			name: "not exist in multiple valued db",
			db:   db,
			args: []args{
				{
					key:     []byte("key-1"),
					value:   []byte("value-1"),
					wantErr: false,
				},
				{
					key:     []byte("key-2"),
					value:   []byte("value-2"),
					wantErr: false,
				},
			},
		},
	}
	for _, tt := range tests {
		t.Run(tt.name, func(t *testing.T) {
			for _, arg := range tt.args {
				if err := tt.db.SetNX(arg.key, arg.value); (err != nil) != arg.wantErr {
					t.Errorf("Set() error = %v, wantErr %v", err, arg.wantErr)
				}
			}
		})
	}
}

func TestRoseDB_MSet(t *testing.T) {
	t.Run("default", func(t *testing.T) {
		testRoseDBMSet(t, FileIO, KeyOnlyMemMode)
	})

	t.Run("mmap", func(t *testing.T) {
		testRoseDBMSet(t, MMap, KeyOnlyMemMode)
	})

	t.Run("key-val-mem-mode", func(t *testing.T) {
		testRoseDBMSet(t, FileIO, KeyValueMemMode)
	})
}

func testRoseDBMSet(t *testing.T, ioType IOType, mode DataIndexMode) {
	path := filepath.Join("/tmp", "rosedb")
	opts := DefaultOptions(path)
	opts.IoType = ioType
	opts.IndexMode = mode
	db, err := Open(opts)
	assert.Nil(t, err)
	defer destroyDB(db)

	tests := []struct {
		name    string
		db      *RoseDB
		args    [][]byte
		wantErr bool
	}{
		{
			name:    "nil-key",
			db:      db,
			args:    [][]byte{nil, []byte("val-1")},
			wantErr: false,
		},
		{
			name:    "nil-value",
			db:      db,
			args:    [][]byte{[]byte("key-1"), nil},
			wantErr: false,
		},
		{
			name:    "empty pair",
			db:      db,
			args:    [][]byte{},
			wantErr: true,
		},
		{
			name:    "one pair",
			db:      db,
			args:    [][]byte{[]byte("key-1"), []byte("value-1")},
			wantErr: false,
		},
		{
			name: "multiple pair",
			db:   db,
			args: [][]byte{
				[]byte("key-1"), []byte("value-1"),
				[]byte("key-2"), []byte("value-2"),
				[]byte("key-3"), []byte("value-3"),
			},
			wantErr: false,
		},
		{
			name: "wrong number of key-value",
			db:   db,
			args: [][]byte{
				[]byte("key-1"), []byte("value-1"),
				[]byte("key-2"), []byte("value-2"),
				[]byte("key-3"),
			},
			wantErr: true,
		},
	}
	for _, tt := range tests {
		t.Run(tt.name, func(t *testing.T) {
			err := tt.db.MSet(tt.args...)
			if (err != nil) != tt.wantErr {
				t.Errorf("Set() error = %v, wantErr %v", err, tt.wantErr)
			}
			if tt.wantErr == true && !errors.Is(err, ErrWrongNumberOfArgs) {
				t.Errorf("Set() error = %v, expected error = %v", err, ErrWrongNumberOfArgs)
			}
		})
	}
}

func TestRoseDB_Append(t *testing.T) {
	t.Run("default", func(t *testing.T) {
		testRoseDBAppend(t, FileIO, KeyOnlyMemMode)
	})

	t.Run("mmap", func(t *testing.T) {
		testRoseDBAppend(t, MMap, KeyOnlyMemMode)
	})

	t.Run("key-val-mem-mode", func(t *testing.T) {
		testRoseDBAppend(t, FileIO, KeyValueMemMode)
	})
}

func testRoseDBAppend(t *testing.T, ioType IOType, mode DataIndexMode) {
	path := filepath.Join("/tmp", "rosedb")
	opts := DefaultOptions(path)
	opts.IoType = ioType
	opts.IndexMode = mode
	db, err := Open(opts)
	assert.Nil(t, err)
	defer destroyDB(db)

	type args struct {
		key   []byte
		value []byte
	}
	tests := []struct {
		name    string
		db      *RoseDB
		args    args
		wantErr bool
	}{
		{
			"nil-key", db, args{key: nil, value: []byte("val-1")}, false,
		},
		{
			"nil-value", db, args{key: []byte("key-1"), value: nil}, false,
		},
		{
			"not exist in db", db, args{key: []byte("key-2"), value: []byte("val-2")}, false,
		},
		{
			"exist in db", db, args{key: []byte("key-2"), value: []byte("val-2")}, false,
		},
	}
	for _, tt := range tests {
		t.Run(tt.name, func(t *testing.T) {
			if err := tt.db.Append(tt.args.key, tt.args.value); (err != nil) != tt.wantErr {
				t.Errorf("Set() error = %v, wantErr %v", err, tt.wantErr)
			}
		})
	}
}

<<<<<<< HEAD
func TestRoseDB_Decr(t *testing.T) {
	t.Run("default", func(t *testing.T) {
		testRoseDBDecr(t, FileIO, KeyOnlyMemMode)
	})

	t.Run("mmap", func(t *testing.T) {
		testRoseDBDecr(t, MMap, KeyOnlyMemMode)
	})

	t.Run("key-val-mem-mode", func(t *testing.T) {
		testRoseDBDecr(t, FileIO, KeyValueMemMode)
	})
}

func testRoseDBDecr(t *testing.T, ioType IOType, mode DataIndexMode) {
=======
func TestRoseDB_StrLen(t *testing.T) {
	t.Run("default", func(t *testing.T) {
		testRoseDBStrLen(t, FileIO, KeyOnlyMemMode)
	})

	t.Run("mmap", func(t *testing.T) {
		testRoseDBStrLen(t, MMap, KeyOnlyMemMode)
	})

	t.Run("key-val-mem-mode", func(t *testing.T) {
		testRoseDBStrLen(t, FileIO, KeyValueMemMode)
	})
}

func testRoseDBStrLen(t *testing.T, ioType IOType, mode DataIndexMode) {
>>>>>>> 4f7eb8f9
	path := filepath.Join("/tmp", "rosedb")
	opts := DefaultOptions(path)
	opts.IoType = ioType
	opts.IndexMode = mode
	db, err := Open(opts)
	assert.Nil(t, err)
	defer destroyDB(db)

<<<<<<< HEAD
	_ = db.MSet([]byte("nil-value"), nil,
		[]byte("ten"), []byte("10"),
		[]byte("min"), []byte(strconv.Itoa(math.MinInt64)),
		[]byte("str-key"), []byte("str-val"))
	tests := []struct {
		name    string
		db      *RoseDB
		key     []byte
		expVal  int64
		expByte []byte
		expErr  error
		wantErr bool
	}{
		{
			name:    "nil value",
			db:      db,
			key:     []byte("nil-value"),
			expVal:  -1,
			expByte: []byte("-1"),
			wantErr: false,
		},
		{
			name:    "exist key",
			db:      db,
			key:     []byte("ten"),
			expVal:  9,
			expByte: []byte("9"),
			wantErr: false,
		},
		{
			name:    "non-exist key",
			db:      db,
			key:     []byte("zero"),
			expVal:  -1,
			expByte: []byte("-1"),
			wantErr: false,
		},
		{
			name:    "overflow value",
			db:      db,
			key:     []byte("min"),
			expVal:  0,
			expByte: []byte(strconv.Itoa(math.MinInt64)),
			expErr:  ErrIntegerOverflow,
			wantErr: true,
		},
		{
			name:    "wrong type",
			db:      db,
			key:     []byte("str-key"),
			expVal:  0,
			expErr:  ErrWrongKeyType,
			wantErr: true,
		},
	}

	for _, tt := range tests {
		t.Run(tt.name, func(t *testing.T) {
			newVal, err := tt.db.Decr(tt.key)
			if (err != nil) != tt.wantErr || err != tt.expErr {
				t.Errorf("Decr() error = %v, wantErr = %v", err, tt.expErr)
			}
			if newVal != tt.expVal {
				t.Errorf("Decr() expected value = %v, actual value = %v", tt.expVal, newVal)
			}
			val, _ := tt.db.Get(tt.key)
			if tt.expByte != nil && !bytes.Equal(val, tt.expByte) {
				t.Log(string(val))
				t.Errorf("Decr() expected value = %v, actual = %v", tt.expByte, val)
			}
		})
	}
}

func TestRoseDB_DecrBy(t *testing.T) {
	t.Run("default", func(t *testing.T) {
		testRoseDBDecrBy(t, FileIO, KeyOnlyMemMode)
	})

	t.Run("mmap", func(t *testing.T) {
		testRoseDBDecrBy(t, MMap, KeyOnlyMemMode)
	})

	t.Run("key-val-mem-mode", func(t *testing.T) {
		testRoseDBDecrBy(t, FileIO, KeyValueMemMode)
	})
}

func testRoseDBDecrBy(t *testing.T, ioType IOType, mode DataIndexMode) {
	path := filepath.Join("/tmp", "rosedb")
	opts := DefaultOptions(path)
	opts.IoType = ioType
	opts.IndexMode = mode
	db, err := Open(opts)
	assert.Nil(t, err)
	defer destroyDB(db)

	_ = db.MSet([]byte("nil-value"), nil,
		[]byte("ten"), []byte("10"),
		[]byte("min"), []byte(strconv.Itoa(math.MinInt64)),
		[]byte("str-key"), []byte("str-val"),
		[]byte("neg"), []byte("11"))
	tests := []struct {
		name    string
		db      *RoseDB
		key     []byte
		decr    int64
		expVal  int64
		expByte []byte
		expErr  error
		wantErr bool
	}{
		{
			name:    "nil value",
			db:      db,
			key:     []byte("nil-value"),
			decr:    10,
			expVal:  -10,
			expByte: []byte("-10"),
			wantErr: false,
		},
		{
			name:    "exist key",
			db:      db,
			key:     []byte("ten"),
			decr:    25,
			expVal:  -15,
			expByte: []byte("-15"),
			wantErr: false,
		},
		{
			name:    "non-exist key",
			db:      db,
			key:     []byte("zero"),
			decr:    3,
			expVal:  -3,
			expByte: []byte("-3"),
			wantErr: false,
		},
		{
			name:    "overflow value",
			db:      db,
			key:     []byte("min"),
			decr:    3,
			expVal:  0,
			expByte: []byte(strconv.Itoa(math.MinInt64)),
			expErr:  ErrIntegerOverflow,
			wantErr: true,
		},
		{
			name:    "wrong type",
			db:      db,
			key:     []byte("str-key"),
			decr:    5,
			expVal:  0,
			expErr:  ErrWrongKeyType,
			wantErr: true,
		},
		{
			name:    "negative decr",
			db:      db,
			key:     []byte("neg"),
			decr:    -4,
			expVal:  15,
			expByte: []byte("15"),
			wantErr: false,
=======
	_ = db.MSet([]byte("string"), []byte("value"), []byte("empty"), []byte(""))

	tests := []struct {
		name   string
		db     *RoseDB
		key    []byte
		expLen int
	}{
		{
			name:   "Empty",
			db:     db,
			key:    []byte("empty"),
			expLen: 0,
		},
		{
			name:   "not exist",
			db:     db,
			key:    []byte("not-exist-key"),
			expLen: 0,
		},
		{
			name:   "normal string",
			db:     db,
			key:    []byte("string"),
			expLen: 5,
>>>>>>> 4f7eb8f9
		},
	}

	for _, tt := range tests {
		t.Run(tt.name, func(t *testing.T) {
<<<<<<< HEAD
			newVal, err := tt.db.DecrBy(tt.key, tt.decr)
			if (err != nil) != tt.wantErr || err != tt.expErr {
				t.Errorf("DecrBy() error = %v, wantErr = %v", err, tt.expErr)
			}
			if newVal != tt.expVal {
				t.Errorf("DecrBy() expected value = %v, actual value = %v", tt.expVal, newVal)
			}
			val, _ := tt.db.Get(tt.key)
			if tt.expByte != nil && !bytes.Equal(val, tt.expByte) {
				t.Log(string(val))
				t.Errorf("DecrBy() expected value = %v, actual = %v", tt.expByte, val)
=======
			strLen := tt.db.StrLen(tt.key)
			if strLen != tt.expLen {
				t.Errorf("StrLen() expected length = %v, actual length = %v", tt.expLen, strLen)
>>>>>>> 4f7eb8f9
			}
		})
	}
}<|MERGE_RESOLUTION|>--- conflicted
+++ resolved
@@ -673,7 +673,6 @@
 	}
 }
 
-<<<<<<< HEAD
 func TestRoseDB_Decr(t *testing.T) {
 	t.Run("default", func(t *testing.T) {
 		testRoseDBDecr(t, FileIO, KeyOnlyMemMode)
@@ -689,23 +688,6 @@
 }
 
 func testRoseDBDecr(t *testing.T, ioType IOType, mode DataIndexMode) {
-=======
-func TestRoseDB_StrLen(t *testing.T) {
-	t.Run("default", func(t *testing.T) {
-		testRoseDBStrLen(t, FileIO, KeyOnlyMemMode)
-	})
-
-	t.Run("mmap", func(t *testing.T) {
-		testRoseDBStrLen(t, MMap, KeyOnlyMemMode)
-	})
-
-	t.Run("key-val-mem-mode", func(t *testing.T) {
-		testRoseDBStrLen(t, FileIO, KeyValueMemMode)
-	})
-}
-
-func testRoseDBStrLen(t *testing.T, ioType IOType, mode DataIndexMode) {
->>>>>>> 4f7eb8f9
 	path := filepath.Join("/tmp", "rosedb")
 	opts := DefaultOptions(path)
 	opts.IoType = ioType
@@ -714,7 +696,6 @@
 	assert.Nil(t, err)
 	defer destroyDB(db)
 
-<<<<<<< HEAD
 	_ = db.MSet([]byte("nil-value"), nil,
 		[]byte("ten"), []byte("10"),
 		[]byte("min"), []byte(strconv.Itoa(math.MinInt64)),
@@ -881,7 +862,49 @@
 			expVal:  15,
 			expByte: []byte("15"),
 			wantErr: false,
-=======
+		},
+	}
+
+	for _, tt := range tests {
+		t.Run(tt.name, func(t *testing.T) {
+			newVal, err := tt.db.DecrBy(tt.key, tt.decr)
+			if (err != nil) != tt.wantErr || err != tt.expErr {
+				t.Errorf("DecrBy() error = %v, wantErr = %v", err, tt.expErr)
+			}
+			if newVal != tt.expVal {
+				t.Errorf("DecrBy() expected value = %v, actual value = %v", tt.expVal, newVal)
+			}
+			val, _ := tt.db.Get(tt.key)
+			if tt.expByte != nil && !bytes.Equal(val, tt.expByte) {
+				t.Errorf("DecrBy() expected value = %v, actual = %v", tt.expByte, val)
+			}
+		})
+	}
+}
+
+func TestRoseDB_StrLen(t *testing.T) {
+	t.Run("default", func(t *testing.T) {
+		testRoseDBStrLen(t, FileIO, KeyOnlyMemMode)
+	})
+
+	t.Run("mmap", func(t *testing.T) {
+		testRoseDBStrLen(t, MMap, KeyOnlyMemMode)
+	})
+
+	t.Run("key-val-mem-mode", func(t *testing.T) {
+		testRoseDBStrLen(t, FileIO, KeyValueMemMode)
+	})
+}
+
+func testRoseDBStrLen(t *testing.T, ioType IOType, mode DataIndexMode) {
+	path := filepath.Join("/tmp", "rosedb")
+	opts := DefaultOptions(path)
+	opts.IoType = ioType
+	opts.IndexMode = mode
+	db, err := Open(opts)
+	assert.Nil(t, err)
+	defer destroyDB(db)
+
 	_ = db.MSet([]byte("string"), []byte("value"), []byte("empty"), []byte(""))
 
 	tests := []struct {
@@ -907,29 +930,14 @@
 			db:     db,
 			key:    []byte("string"),
 			expLen: 5,
->>>>>>> 4f7eb8f9
 		},
 	}
 
 	for _, tt := range tests {
 		t.Run(tt.name, func(t *testing.T) {
-<<<<<<< HEAD
-			newVal, err := tt.db.DecrBy(tt.key, tt.decr)
-			if (err != nil) != tt.wantErr || err != tt.expErr {
-				t.Errorf("DecrBy() error = %v, wantErr = %v", err, tt.expErr)
-			}
-			if newVal != tt.expVal {
-				t.Errorf("DecrBy() expected value = %v, actual value = %v", tt.expVal, newVal)
-			}
-			val, _ := tt.db.Get(tt.key)
-			if tt.expByte != nil && !bytes.Equal(val, tt.expByte) {
-				t.Log(string(val))
-				t.Errorf("DecrBy() expected value = %v, actual = %v", tt.expByte, val)
-=======
 			strLen := tt.db.StrLen(tt.key)
 			if strLen != tt.expLen {
 				t.Errorf("StrLen() expected length = %v, actual length = %v", tt.expLen, strLen)
->>>>>>> 4f7eb8f9
 			}
 		})
 	}
